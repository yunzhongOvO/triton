--- conflicted
+++ resolved
@@ -218,114 +218,6 @@
   return cubin;
 }
 
-//CUmodule ptx_to_cumodule(const std::string& ptx, int cc) {
-//  // JIT compile source-code
-//  try{
-//    // use ptxas if present in PATH. Otherwise, use JIT from the driver
-//    std::string ptxas = "ptxas";
-//    std::string version;
-//    int use_system_ptxas = tools::exec(ptxas + " --version 2>&1", version) == 0;
-
-<<<<<<< HEAD
-//    // Use PTXAS via system call
-//    if(use_system_ptxas){
-//      // compile ptx with ptxas
-//      char _fsrc[] = "/tmp/triton_k_XXXXXX";
-//      char _flog[] = "/tmp/triton_l_XXXXXX";
-//      mkstemp(_fsrc);
-//      mkstemp(_flog);
-//      std::string fsrc = _fsrc;
-//      std::string flog = _flog;
-//      std::string fbin = fsrc + ".o";
-//      const char* _fbin = fbin.c_str();
-//      std::ofstream ofs(fsrc);
-//      ofs << ptx;
-//      ofs.close();
-//      std::string cmd;
-//      int err;
-//      cmd = ptxas + " -v --gpu-name=sm_" + std::to_string(cc) + " " + fsrc + " -o " + fsrc + ".o 2> " + flog;
-//      err = system(cmd.c_str());
-//      CUmodule ret;
-//      std::ifstream _cubin(_fbin, std::ios::binary );
-//      std::string cubin(std::istreambuf_iterator<char>(_cubin), {});
-//      _cubin.close();
-//      dispatch::cuModuleLoadData(&ret, cubin.c_str());
-//      unlink(_fsrc);
-//      unlink(_flog);
-//      unlink(_fbin);
-//      return ret;
-//    }
-
-//    // Use PTXAS included in driver
-//    CUjit_option opt[] = {CU_JIT_ERROR_LOG_BUFFER_SIZE_BYTES, CU_JIT_ERROR_LOG_BUFFER,
-//                          CU_JIT_INFO_LOG_BUFFER_SIZE_BYTES, CU_JIT_INFO_LOG_BUFFER,
-//                          CU_JIT_LOG_VERBOSE};
-//    unsigned int errbufsize = 8192;
-//    unsigned int logbufsize = 8192;
-//    char _err[errbufsize];
-//    char _log[logbufsize];
-//    void* optval[] = {(void*)(uintptr_t)errbufsize, (void*)_err, (void*)(uintptr_t)logbufsize, (void*)_log, (void*)1};
-//    CUmodule ret;
-//    dispatch::cuModuleLoadDataEx(&ret, ptx.data(), 5, opt, optval);
-//    return ret;
-//  }
-//  catch(exception::cuda::invalid_ptx const &){
-//    std::cout << ptx << std::endl;
-//    std::cerr << "It appears that Triton produced invalid PTX code:" << std::endl;
-//    throw;
-//  }
-//}
-=======
-    // Use PTXAS via system call
-    if(use_system_ptxas){
-      // compile ptx with ptxas
-      char _fsrc[L_tmpnam];
-      char _flog[L_tmpnam];
-      std::tmpnam(_fsrc);
-      std::tmpnam(_flog);
-      std::string fsrc = _fsrc;
-      std::string flog = _flog;
-      std::string fbin = fsrc + ".o";
-      const char* _fbin = fbin.c_str();
-      std::ofstream ofs(fsrc);
-      ofs << ptx;
-      ofs.close();
-      std::string cmd;
-      int err;
-      cmd = ptxas + " -v --gpu-name=sm_" + std::to_string(cc) + " " + fsrc + " -o " + fsrc + ".o 2> " + flog;
-      err = system(cmd.c_str());
-      CUmodule ret;
-      std::ifstream _cubin(_fbin, std::ios::binary );
-      std::string cubin(std::istreambuf_iterator<char>(_cubin), {});
-      _cubin.close();
-      dispatch::cuModuleLoadData(&ret, cubin.c_str());
-      unlink(_fsrc);
-      unlink(_flog);
-      unlink(_fbin);
-      return ret;
-    }
-
-    // Use PTXAS included in driver
-    CUjit_option opt[] = {CU_JIT_ERROR_LOG_BUFFER_SIZE_BYTES, CU_JIT_ERROR_LOG_BUFFER,
-                          CU_JIT_INFO_LOG_BUFFER_SIZE_BYTES, CU_JIT_INFO_LOG_BUFFER,
-                          CU_JIT_LOG_VERBOSE};
-    const unsigned int errbufsize = 8192;
-    const unsigned int logbufsize = 8192;
-    char _err[errbufsize];
-    char _log[logbufsize];
-    void* optval[] = {(void*)(uintptr_t)errbufsize, (void*)_err, (void*)(uintptr_t)logbufsize, (void*)_log, (void*)1};
-    CUmodule ret;
-    dispatch::cuModuleLoadDataEx(&ret, ptx.data(), 5, opt, optval);
-    return ret;
-  }
-  catch(exception::cuda::invalid_ptx const &){
-    std::cout << ptx << std::endl;
-    std::cerr << "It appears that Triton produced invalid PTX code:" << std::endl;
-    throw;
-  }
-}
->>>>>>> 6f7acad4
-
 /* ------------------------ */
 //         HIP              //
 /* ------------------------ */
